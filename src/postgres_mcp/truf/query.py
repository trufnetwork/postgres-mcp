--- conflicted
+++ resolved
@@ -435,67 +435,6 @@
   ORDER BY t.group_sequence DESC, t.created_at DESC;
 """
 
-<<<<<<< HEAD
-STREAM_REF_QUERY = """
-  SELECT s.id as stream_ref
-  FROM main.streams s
-  WHERE LOWER(s.data_provider) = LOWER({})
-    AND s.stream_id = {}
-  LIMIT 1;
-"""
-
-PRIMITIVE_STREAM_RECORD_QUERY = """
-   WITH
-    -- Get base records within time range
-    interval_records AS (
-        SELECT
-            pe.event_time,
-            pe.value,
-            ROW_NUMBER() OVER (
-                PARTITION BY pe.event_time
-                ORDER BY pe.created_at DESC
-            ) as rn
-        FROM main.primitive_events pe
-        WHERE pe.stream_ref = {}
-            AND pe.created_at <= {}
-            AND pe.event_time > {}
-            AND pe.event_time <= {}
-    ),
-
-    -- Get anchor at or before from date
-    anchor_record AS (
-        SELECT pe.event_time, pe.value
-        FROM main.primitive_events pe
-        WHERE pe.stream_ref = {}
-            AND pe.event_time <= {}
-            AND pe.created_at <= {}
-        ORDER BY pe.event_time DESC, pe.created_at DESC
-        LIMIT 1
-    ),
-
-    -- Combine results with gap filling logic
-    combined_results AS (
-        -- Add gap filler if needed
-        SELECT event_time, value FROM anchor_record
-        UNION ALL
-        -- Add filtered base records
-        SELECT event_time, value FROM interval_records
-        WHERE rn = 1
-    )
-    -- Final selection
-    SELECT event_time, value FROM combined_results
-    ORDER BY event_time ASC;
-"""
-
-PRIMITIVE_STREAM_LAST_RECORD_QUERY = """
-  SELECT pe.event_time, pe.value
-  FROM main.primitive_events pe
-  WHERE pe.stream_ref = {}
-    AND pe.event_time < {}
-    AND pe.created_at <= {}
-  ORDER BY pe.event_time DESC, pe.created_at DESC
-  LIMIT 1;
-=======
 COMPOSED_STREAM_INDEX_QUERY = """
   WITH RECURSIVE
             -- Query parameters
@@ -1100,5 +1039,65 @@
             SELECT DISTINCT event_time, value 
             FROM result
             ORDER BY event_time ASC;
->>>>>>> 2ca17663
+"""
+
+STREAM_REF_QUERY = """
+  SELECT s.id as stream_ref
+  FROM main.streams s
+  WHERE LOWER(s.data_provider) = LOWER({})
+    AND s.stream_id = {}
+  LIMIT 1;
+"""
+
+PRIMITIVE_STREAM_RECORD_QUERY = """
+   WITH
+    -- Get base records within time range
+    interval_records AS (
+        SELECT
+            pe.event_time,
+            pe.value,
+            ROW_NUMBER() OVER (
+                PARTITION BY pe.event_time
+                ORDER BY pe.created_at DESC
+            ) as rn
+        FROM main.primitive_events pe
+        WHERE pe.stream_ref = {}
+            AND pe.created_at <= {}
+            AND pe.event_time > {}
+            AND pe.event_time <= {}
+    ),
+
+    -- Get anchor at or before from date
+    anchor_record AS (
+        SELECT pe.event_time, pe.value
+        FROM main.primitive_events pe
+        WHERE pe.stream_ref = {}
+            AND pe.event_time <= {}
+            AND pe.created_at <= {}
+        ORDER BY pe.event_time DESC, pe.created_at DESC
+        LIMIT 1
+    ),
+
+    -- Combine results with gap filling logic
+    combined_results AS (
+        -- Add gap filler if needed
+        SELECT event_time, value FROM anchor_record
+        UNION ALL
+        -- Add filtered base records
+        SELECT event_time, value FROM interval_records
+        WHERE rn = 1
+    )
+    -- Final selection
+    SELECT event_time, value FROM combined_results
+    ORDER BY event_time ASC;
+"""
+
+PRIMITIVE_STREAM_LAST_RECORD_QUERY = """
+  SELECT pe.event_time, pe.value
+  FROM main.primitive_events pe
+  WHERE pe.stream_ref = {}
+    AND pe.event_time < {}
+    AND pe.created_at <= {}
+  ORDER BY pe.event_time DESC, pe.created_at DESC
+  LIMIT 1;
 """