# ruff: noqa: B008
import argparse
import asyncio
import json
import logging
import os
import signal
import sys
from enum import Enum
from typing import Any, Optional
from typing import List
from typing import Literal
from typing import Union

import mcp.types as types
from mcp.server.fastmcp import FastMCP
from pydantic import Field
from pydantic import validate_call

from postgres_mcp.index.dta_calc import DatabaseTuningAdvisor
from postgres_mcp.truf.primitive_stream import PrimitiveStreamTool

from .artifacts import ErrorResult
from .artifacts import ExplainPlanArtifact
from .database_health import DatabaseHealthTool
from .database_health import HealthType
from .explain import ExplainPlanTool
from .index.index_opt_base import MAX_NUM_INDEX_TUNING_QUERIES
from .index.llm_opt import LLMOptimizerTool
from .index.presentation import TextPresentation
from .sql import DbConnPool
from .sql import SafeSqlDriver
from .sql import SqlDriver
from .sql import check_hypopg_installation_status
from .sql import obfuscate_password
from .top_queries import TopQueriesCalc
from .truf.composed_stream import ComposedStreamTool

# Initialize FastMCP with default settings
mcp = FastMCP("postgres-mcp")

# Constants
PG_STAT_STATEMENTS = "pg_stat_statements"
HYPOPG_EXTENSION = "hypopg"

ResponseType = List[types.TextContent | types.ImageContent | types.EmbeddedResource]

logger = logging.getLogger(__name__)


class AccessMode(str, Enum):
    """SQL access modes for the server."""

    UNRESTRICTED = "unrestricted"  # Unrestricted access
    RESTRICTED = "restricted"  # Read-only with safety features


# Global variables
db_connection = DbConnPool()
current_access_mode = AccessMode.UNRESTRICTED
shutdown_in_progress = False


async def get_sql_driver() -> Union[SqlDriver, SafeSqlDriver]:
    """Get the appropriate SQL driver based on the current access mode."""
    base_driver = SqlDriver(conn=db_connection)

    if current_access_mode == AccessMode.RESTRICTED:
        logger.debug("Using SafeSqlDriver with restrictions (RESTRICTED mode)")
        return SafeSqlDriver(sql_driver=base_driver, timeout=30)  # 30 second timeout
    else:
        logger.debug("Using unrestricted SqlDriver (UNRESTRICTED mode)")
        return base_driver


def format_text_response(text: Any) -> ResponseType:
    """Format a text response."""
    return [types.TextContent(type="text", text=str(text))]


def format_error_response(error: str) -> ResponseType:
    """Format an error response."""
    return format_text_response(f"Error: {error}")


@mcp.tool(description="List all schemas in the database")
async def list_schemas() -> ResponseType:
    """List all schemas in the database."""
    try:
        sql_driver = await get_sql_driver()
        rows = await sql_driver.execute_query(
            """
            SELECT
                schema_name,
                schema_owner,
                CASE
                    WHEN schema_name LIKE 'pg_%' THEN 'System Schema'
                    WHEN schema_name = 'information_schema' THEN 'System Information Schema'
                    ELSE 'User Schema'
                END as schema_type
            FROM information_schema.schemata
            ORDER BY schema_type, schema_name
            """
        )
        schemas = [row.cells for row in rows] if rows else []
        return format_text_response(schemas)
    except Exception as e:
        logger.error(f"Error listing schemas: {e}")
        return format_error_response(str(e))


@mcp.tool(description="List objects in a schema")
async def list_objects(
    schema_name: str = Field(description="Schema name"),
    object_type: str = Field(description="Object type: 'table', 'view', 'sequence', or 'extension'", default="table"),
) -> ResponseType:
    """List objects of a given type in a schema."""
    try:
        sql_driver = await get_sql_driver()

        if object_type in ("table", "view"):
            table_type = "BASE TABLE" if object_type == "table" else "VIEW"
            rows = await SafeSqlDriver.execute_param_query(
                sql_driver,
                """
                SELECT table_schema, table_name, table_type
                FROM information_schema.tables
                WHERE table_schema = {} AND table_type = {}
                ORDER BY table_name
                """,
                [schema_name, table_type],
            )
            objects = (
                [{"schema": row.cells["table_schema"], "name": row.cells["table_name"], "type": row.cells["table_type"]} for row in rows]
                if rows
                else []
            )

        elif object_type == "sequence":
            rows = await SafeSqlDriver.execute_param_query(
                sql_driver,
                """
                SELECT sequence_schema, sequence_name, data_type
                FROM information_schema.sequences
                WHERE sequence_schema = {}
                ORDER BY sequence_name
                """,
                [schema_name],
            )
            objects = (
                [{"schema": row.cells["sequence_schema"], "name": row.cells["sequence_name"], "data_type": row.cells["data_type"]} for row in rows]
                if rows
                else []
            )

        elif object_type == "extension":
            # Extensions are not schema-specific
            rows = await sql_driver.execute_query(
                """
                SELECT extname, extversion, extrelocatable
                FROM pg_extension
                ORDER BY extname
                """
            )
            objects = (
                [{"name": row.cells["extname"], "version": row.cells["extversion"], "relocatable": row.cells["extrelocatable"]} for row in rows]
                if rows
                else []
            )

        else:
            return format_error_response(f"Unsupported object type: {object_type}")

        return format_text_response(objects)
    except Exception as e:
        logger.error(f"Error listing objects: {e}")
        return format_error_response(str(e))


@mcp.tool(description="Show detailed information about a database object")
async def get_object_details(
    schema_name: str = Field(description="Schema name"),
    object_name: str = Field(description="Object name"),
    object_type: str = Field(description="Object type: 'table', 'view', 'sequence', or 'extension'", default="table"),
) -> ResponseType:
    """Get detailed information about a database object."""
    try:
        sql_driver = await get_sql_driver()

        if object_type in ("table", "view"):
            # Get columns
            col_rows = await SafeSqlDriver.execute_param_query(
                sql_driver,
                """
                SELECT column_name, data_type, is_nullable, column_default
                FROM information_schema.columns
                WHERE table_schema = {} AND table_name = {}
                ORDER BY ordinal_position
                """,
                [schema_name, object_name],
            )
            columns = (
                [
                    {
                        "column": r.cells["column_name"],
                        "data_type": r.cells["data_type"],
                        "is_nullable": r.cells["is_nullable"],
                        "default": r.cells["column_default"],
                    }
                    for r in col_rows
                ]
                if col_rows
                else []
            )

            # Get constraints
            con_rows = await SafeSqlDriver.execute_param_query(
                sql_driver,
                """
                SELECT tc.constraint_name, tc.constraint_type, kcu.column_name
                FROM information_schema.table_constraints AS tc
                LEFT JOIN information_schema.key_column_usage AS kcu
                  ON tc.constraint_name = kcu.constraint_name
                 AND tc.table_schema = kcu.table_schema
                WHERE tc.table_schema = {} AND tc.table_name = {}
                """,
                [schema_name, object_name],
            )

            constraints = {}
            if con_rows:
                for row in con_rows:
                    cname = row.cells["constraint_name"]
                    ctype = row.cells["constraint_type"]
                    col = row.cells["column_name"]

                    if cname not in constraints:
                        constraints[cname] = {"type": ctype, "columns": []}
                    if col:
                        constraints[cname]["columns"].append(col)

            constraints_list = [{"name": name, **data} for name, data in constraints.items()]

            # Get indexes
            idx_rows = await SafeSqlDriver.execute_param_query(
                sql_driver,
                """
                SELECT indexname, indexdef
                FROM pg_indexes
                WHERE schemaname = {} AND tablename = {}
                """,
                [schema_name, object_name],
            )

            indexes = [{"name": r.cells["indexname"], "definition": r.cells["indexdef"]} for r in idx_rows] if idx_rows else []

            result = {
                "basic": {"schema": schema_name, "name": object_name, "type": object_type},
                "columns": columns,
                "constraints": constraints_list,
                "indexes": indexes,
            }

        elif object_type == "sequence":
            rows = await SafeSqlDriver.execute_param_query(
                sql_driver,
                """
                SELECT sequence_schema, sequence_name, data_type, start_value, increment
                FROM information_schema.sequences
                WHERE sequence_schema = {} AND sequence_name = {}
                """,
                [schema_name, object_name],
            )

            if rows and rows[0]:
                row = rows[0]
                result = {
                    "schema": row.cells["sequence_schema"],
                    "name": row.cells["sequence_name"],
                    "data_type": row.cells["data_type"],
                    "start_value": row.cells["start_value"],
                    "increment": row.cells["increment"],
                }
            else:
                result = {}

        elif object_type == "extension":
            rows = await SafeSqlDriver.execute_param_query(
                sql_driver,
                """
                SELECT extname, extversion, extrelocatable
                FROM pg_extension
                WHERE extname = {}
                """,
                [object_name],
            )

            if rows and rows[0]:
                row = rows[0]
                result = {"name": row.cells["extname"], "version": row.cells["extversion"], "relocatable": row.cells["extrelocatable"]}
            else:
                result = {}

        else:
            return format_error_response(f"Unsupported object type: {object_type}")

        return format_text_response(result)
    except Exception as e:
        logger.error(f"Error getting object details: {e}")
        return format_error_response(str(e))


@mcp.tool(description="Explains the execution plan for a SQL query, showing how the database will execute it and provides detailed cost estimates.")
async def explain_query(
    sql: str = Field(description="SQL query to explain"),
    analyze: bool = Field(
        description="When True, actually runs the query to show real execution statistics instead of estimates. "
        "Takes longer but provides more accurate information.",
        default=False,
    ),
    hypothetical_indexes: list[dict[str, Any]] = Field(
        description="""A list of hypothetical indexes to simulate. Each index must be a dictionary with these keys:
    - 'table': The table name to add the index to (e.g., 'users')
    - 'columns': List of column names to include in the index (e.g., ['email'] or ['last_name', 'first_name'])
    - 'using': Optional index method (default: 'btree', other options include 'hash', 'gist', etc.)

Examples: [
    {"table": "users", "columns": ["email"], "using": "btree"},
    {"table": "orders", "columns": ["user_id", "created_at"]}
]
If there is no hypothetical index, you can pass an empty list.""",
        default=[],
    ),
) -> ResponseType:
    """
    Explains the execution plan for a SQL query.

    Args:
        sql: The SQL query to explain
        analyze: When True, actually runs the query for real statistics
        hypothetical_indexes: Optional list of indexes to simulate
    """
    try:
        sql_driver = await get_sql_driver()
        explain_tool = ExplainPlanTool(sql_driver=sql_driver)
        result: ExplainPlanArtifact | ErrorResult | None = None

        # If hypothetical indexes are specified, check for HypoPG extension
        if hypothetical_indexes and len(hypothetical_indexes) > 0:
            if analyze:
                return format_error_response("Cannot use analyze and hypothetical indexes together")
            try:
                # Use the common utility function to check if hypopg is installed
                (
                    is_hypopg_installed,
                    hypopg_message,
                ) = await check_hypopg_installation_status(sql_driver)

                # If hypopg is not installed, return the message
                if not is_hypopg_installed:
                    return format_text_response(hypopg_message)

                # HypoPG is installed, proceed with explaining with hypothetical indexes
                result = await explain_tool.explain_with_hypothetical_indexes(sql, hypothetical_indexes)
            except Exception:
                raise  # Re-raise the original exception
        elif analyze:
            try:
                # Use EXPLAIN ANALYZE
                result = await explain_tool.explain_analyze(sql)
            except Exception:
                raise  # Re-raise the original exception
        else:
            try:
                # Use basic EXPLAIN
                result = await explain_tool.explain(sql)
            except Exception:
                raise  # Re-raise the original exception

        if result and isinstance(result, ExplainPlanArtifact):
            return format_text_response(result.to_text())
        else:
            error_message = "Error processing explain plan"
            if isinstance(result, ErrorResult):
                error_message = result.to_text()
            return format_error_response(error_message)
    except Exception as e:
        logger.error(f"Error explaining query: {e}")
        return format_error_response(str(e))


# Query function declaration without the decorator - we'll add it dynamically based on access mode
async def execute_sql(
    sql: str = Field(description="SQL to run", default="all"),
) -> ResponseType:
    """Executes a SQL query against the database."""
    try:
        sql_driver = await get_sql_driver()
        rows = await sql_driver.execute_query(sql)  # type: ignore
        if rows is None:
            return format_text_response("No results")
        return format_text_response(list([r.cells for r in rows]))
    except Exception as e:
        logger.error(f"Error executing query: {e}")
        return format_error_response(str(e))


@mcp.tool(description="Analyze frequently executed queries in the database and recommend optimal indexes")
@validate_call
async def analyze_workload_indexes(
    max_index_size_mb: int = Field(description="Max index size in MB", default=10000),
    method: Literal["dta", "llm"] = Field(description="Method to use for analysis", default="dta"),
) -> ResponseType:
    """Analyze frequently executed queries in the database and recommend optimal indexes."""
    try:
        sql_driver = await get_sql_driver()
        if method == "dta":
            index_tuning = DatabaseTuningAdvisor(sql_driver)
        else:
            index_tuning = LLMOptimizerTool(sql_driver)
        dta_tool = TextPresentation(sql_driver, index_tuning)
        result = await dta_tool.analyze_workload(max_index_size_mb=max_index_size_mb)
        return format_text_response(result)
    except Exception as e:
        logger.error(f"Error analyzing workload: {e}")
        return format_error_response(str(e))


@mcp.tool(description="Analyze a list of (up to 10) SQL queries and recommend optimal indexes")
@validate_call
async def analyze_query_indexes(
    queries: list[str] = Field(description="List of Query strings to analyze"),
    max_index_size_mb: int = Field(description="Max index size in MB", default=10000),
    method: Literal["dta", "llm"] = Field(description="Method to use for analysis", default="dta"),
) -> ResponseType:
    """Analyze a list of SQL queries and recommend optimal indexes."""
    if len(queries) == 0:
        return format_error_response("Please provide a non-empty list of queries to analyze.")
    if len(queries) > MAX_NUM_INDEX_TUNING_QUERIES:
        return format_error_response(f"Please provide a list of up to {MAX_NUM_INDEX_TUNING_QUERIES} queries to analyze.")

    try:
        sql_driver = await get_sql_driver()
        if method == "dta":
            index_tuning = DatabaseTuningAdvisor(sql_driver)
        else:
            index_tuning = LLMOptimizerTool(sql_driver)
        dta_tool = TextPresentation(sql_driver, index_tuning)
        result = await dta_tool.analyze_queries(queries=queries, max_index_size_mb=max_index_size_mb)
        return format_text_response(result)
    except Exception as e:
        logger.error(f"Error analyzing queries: {e}")
        return format_error_response(str(e))


@mcp.tool(
    description="Analyzes database health. Here are the available health checks:\n"
    "- index - checks for invalid, duplicate, and bloated indexes\n"
    "- connection - checks the number of connection and their utilization\n"
    "- vacuum - checks vacuum health for transaction id wraparound\n"
    "- sequence - checks sequences at risk of exceeding their maximum value\n"
    "- replication - checks replication health including lag and slots\n"
    "- buffer - checks for buffer cache hit rates for indexes and tables\n"
    "- constraint - checks for invalid constraints\n"
    "- all - runs all checks\n"
    "You can optionally specify a single health check or a comma-separated list of health checks. The default is 'all' checks."
)
async def analyze_db_health(
    health_type: str = Field(
        description=f"Optional. Valid values are: {', '.join(sorted([t.value for t in HealthType]))}.",
        default="all",
    ),
) -> ResponseType:
    """Analyze database health for specified components.

    Args:
        health_type: Comma-separated list of health check types to perform.
                    Valid values: index, connection, vacuum, sequence, replication, buffer, constraint, all
    """
    health_tool = DatabaseHealthTool(await get_sql_driver())
    result = await health_tool.health(health_type=health_type)
    return format_text_response(result)


@mcp.tool(
    name="get_top_queries",
    description=f"Reports the slowest or most resource-intensive queries using data from the '{PG_STAT_STATEMENTS}' extension.",
)
async def get_top_queries(
    sort_by: str = Field(
        description="Ranking criteria: 'total_time' for total execution time or 'mean_time' for mean execution time per call, or 'resources' "
        "for resource-intensive queries",
        default="resources",
    ),
    limit: int = Field(description="Number of queries to return when ranking based on mean_time or total_time", default=10),
) -> ResponseType:
    try:
        sql_driver = await get_sql_driver()
        top_queries_tool = TopQueriesCalc(sql_driver=sql_driver)

        if sort_by == "resources":
            result = await top_queries_tool.get_top_resource_queries()
            return format_text_response(result)
        elif sort_by == "mean_time" or sort_by == "total_time":
            # Map the sort_by values to what get_top_queries_by_time expects
            result = await top_queries_tool.get_top_queries_by_time(limit=limit, sort_by="mean" if sort_by == "mean_time" else "total")
        else:
            return format_error_response("Invalid sort criteria. Please use 'resources' or 'mean_time' or 'total_time'.")
        return format_text_response(result)
    except Exception as e:
        logger.error(f"Error getting slow queries: {e}")
        return format_error_response(str(e))
    
@mcp.tool(description="Get records from COMPOSED streams only (stream_type='composed'). Use check_stream_type first if unsure.")
async def get_composed_stream_records(
    data_provider: str = Field(description="Stream deployer address (0x... format, 42 characters)"),
    stream_id: str = Field(description="Composed stream ID (starts with 'st', 32 characters total)"),
    from_time: Optional[int] = Field(description="Start timestamp (inclusive). If both from_time and to_time are omitted, returns latest record only.", default=None),
    to_time: Optional[int] = Field(description="End timestamp (inclusive). If both from_time and to_time are omitted, returns latest record only.", default=None),
    frozen_at: Optional[int] = Field(description="Created-at cutoff timestamp for time-travel queries (optional)", default=None),
    use_cache: bool = Field(description="Whether to use cache for performance optimization", default=False),
) -> ResponseType:
    """
    Get records from composed streams with complex time series calculations.
    
    This tool is specifically for streams where stream_type='composed' in the streams table.
    It handles recursive taxonomy resolution, time-varying weights, aggregation, 
    and Last Observation Carried Forward (LOCF) logic.
    
    Use this when:
    - Querying streams with stream_type = 'composed' 
    - Need calculated/aggregated values from multiple primitive streams
    - Require time series data with complex dependencies
    
    For primitive streams (stream_type='primitive'), use direct queries on primitive_events table.
    
    Args:
        data_provider: Stream deployer address (must be 0x followed by 40 hex characters)
        stream_id: Composed stream identifier (must start with 'st' and be 32 chars total)
        from_time: Start timestamp (inclusive) - omit both from/to for latest record
        to_time: End timestamp (inclusive) - omit both from/to for latest record  
        frozen_at: Optional timestamp for time-travel queries
        use_cache: Whether to use cache for better performance
        
    Returns:
        List of records with event_time and calculated value fields
    """
    try:
        # Validate input parameters
        if not data_provider.startswith('0x') or len(data_provider) != 42:
            return format_error_response("data_provider must be 0x followed by 40 hex characters")
            
        if not stream_id.startswith('st') or len(stream_id) != 32:
            return format_error_response("stream_id must start with 'st' and be 32 characters total")
        
        # Validate time range
        if from_time is not None and to_time is not None and from_time > to_time:
            return format_error_response(f"Invalid time range: from_time ({from_time}) > to_time ({to_time})")
        
        sql_driver = await get_sql_driver()
        composed_tool = ComposedStreamTool(sql_driver)
        
        # Execute the composed stream calculation
        records = await composed_tool.get_record_composed(
            data_provider=data_provider,
            stream_id=stream_id,
            from_time=from_time,
            to_time=to_time,
            frozen_at=frozen_at,
            use_cache=use_cache
        )
        
        # Format successful response
        result = {
            "success": True,
            "stream_type": "composed",
            "data_provider": data_provider,
            "stream_id": stream_id,
            "record_count": len(records),
            "records": records,
            "query_parameters": {
                "from_time": from_time,
                "to_time": to_time,
                "frozen_at": frozen_at,
                "use_cache": use_cache
            }
        }
        
        if len(records) == 0:
            result["message"] = "No records found for the specified composed stream and time range"
        
        return format_text_response(result)
        
    except Exception as e:
        logger.error(f"Error in get_composed_stream_records: {e}")
        return format_error_response(f"Failed to get composed stream records: {str(e)}")


@mcp.tool(description="Get the latest record from a composed stream (convenience function)")
async def get_latest_composed_stream_record(
    data_provider: str = Field(description="Stream deployer address (0x... format)"),
    stream_id: str = Field(description="Composed stream ID (starts with 'st')"),
    frozen_at: Optional[int] = Field(description="Optional created-at cutoff timestamp for time-travel queries", default=None),
    use_cache: bool = Field(description="Whether to use cache for performance", default=False),
) -> ResponseType:
    """
    Get the most recent record from a composed stream.
    
    This is a convenience function that calls get_composed_stream_records with 
    both from_time and to_time set to None, which triggers the "latest record only" mode.
    
    Use this when you only need the current/latest calculated value from a composed stream.
    
    Args:
        data_provider: Stream deployer address  
        stream_id: Composed stream identifier
        frozen_at: Optional timestamp for time-travel queries
        use_cache: Whether to use cache for performance
        
    Returns:
        Single latest record with event_time and calculated value
    """
    return await get_composed_stream_records(
        data_provider=data_provider,
        stream_id=stream_id,
        from_time=None,  # Both None triggers latest record mode
        to_time=None,
        frozen_at=frozen_at,
        use_cache=use_cache
    )


@mcp.tool(description="Check stream type first - use this to determine if stream is 'primitive' or 'composed' before using other tools")
async def check_stream_type(
    data_provider: str = Field(description="Stream deployer address (0x... format)"),
    stream_id: str = Field(description="Stream ID to check"),
) -> ResponseType:
    """
    Check whether a stream is primitive or composed type.
    
    This helper tool allows Claude to determine which tool to use:
    - For primitive streams: Query primitive_events table directly
    - For composed streams: Use get_composed_stream_records tool
    
    Args:
        data_provider: Stream deployer address
        stream_id: Stream identifier to check
        
    Returns:
        Stream type information and guidance on which tool to use
    """
    try:
        sql_driver = await get_sql_driver()
        
        rows = await SafeSqlDriver.execute_param_query(
            sql_driver,
            """
            SELECT 
                data_provider,
                stream_id, 
                stream_type,
                created_at
            FROM main.streams
            WHERE LOWER(data_provider) = {} AND stream_id = {}
            """,
            [data_provider.lower(), stream_id],
        )
        if not rows:
            return format_text_response({
                "found": False,
                "message": f"Stream not found: {data_provider}/{stream_id}",
                "data_provider": data_provider,
                "stream_id": stream_id
            })
        
        row = rows[0]
        stream_type = row.cells["stream_type"]
        
        result = {
            "found": True,
            "data_provider": row.cells["data_provider"],
            "stream_id": row.cells["stream_id"],
            "stream_type": stream_type,
            "created_at": row.cells["created_at"],
            "recommended_action": {
                "primitive": "Query the primitive_events table directly for this stream",
                "composed": "Use get_composed_stream_records tool for calculated time series data"
            }.get(stream_type, "Unknown stream type")
        }
        
        return format_text_response(result)
        
    except Exception as e:
        logger.error(f"Error checking stream type: {e}")
        return format_error_response(f"Failed to check stream type: {str(e)}")

@mcp.tool(description="Describe the taxonomy or composition of a composed stream - shows child streams, weights, and relationships")
async def describe_stream_taxonomies(
    data_provider: str = Field(description="Parent stream deployer address (0x... format)"),
    stream_id: str = Field(description="Parent stream ID (starts with 'st')"),
    latest_group_sequence: bool = Field(description="If True, only returns the latest/active taxonomy version", default=True),
) -> ResponseType:
    """
    Describe the taxonomy composition of a composed stream.
    
    Shows what child streams make up a composed stream, their weights, 
    and when the taxonomy definitions were created.
    
    Use this when users ask:
    - "What is the composition of this stream?"
    - "What streams make up this composed stream?"
    - "Show me the taxonomy of this stream"
    - "What are the weights in this stream?"
    
    Args:
        data_provider: Parent stream deployer address
        stream_id: Parent stream identifier
        latest_group_sequence: True = only current active taxonomy, False = all historical versions
        
    Returns:
        List of child streams with their weights and taxonomy details
    """
    try:
        sql_driver = await get_sql_driver()
        composed_tool = ComposedStreamTool(sql_driver)
        
        records = await composed_tool.describe_taxonomies(
            data_provider=data_provider,
            stream_id=stream_id,
            latest_group_sequence=latest_group_sequence
        )
        
        if not records:
            result = {
                "success": True,
                "message": f"No taxonomy found for stream {data_provider}/{stream_id}. This might be a primitive stream or the stream might not exist.",
                "data_provider": data_provider,
                "stream_id": stream_id,
                "taxonomy_count": 0,
                "taxonomy": []
            }
        else:
            result = {
                "success": True,
                "data_provider": data_provider,
                "stream_id": stream_id,
                "latest_only": latest_group_sequence,
                "taxonomy_count": len(records),
                "taxonomy": records,
                "summary": {
                    "total_child_streams": len(set(r["child_stream_id"] for r in records)),
                    "total_weight": sum(float(r["weight"]) for r in records),
                    "group_sequences": sorted(set(r["group_sequence"] for r in records))
                }
            }
        
        return format_text_response(result)
        
    except Exception as e:
        logger.error(f"Error describing taxonomies: {e}")
        return format_error_response(f"Failed to describe stream taxonomies: {str(e)}")

<<<<<<< HEAD
@mcp.tool(description="Get index data for PRIMITIVE STREAM ONLY")
async def get_primitive_stream_index(
=======
@mcp.tool(description="Get index data for COMPOSED STREAM ONLY")
async def get_composed_stream_index(
>>>>>>> 2ca17663
    data_provider: str = Field(description="Stream deployer address (0x... format)"),
    stream_id: str = Field(description="Stream ID (starts with 'st')"),
    from_time: Optional[int] = Field(description="Start timestamp (inclusive)", default=None),
    to_time: Optional[int] = Field(description="End timestamp (inclusive)", default=None),
    frozen_at: Optional[int] = Field(description="Created-at cutoff for time-travel queries", default=None),
    base_time: Optional[int] = Field(description="Base timestamp for index calculations", default=None),
<<<<<<< HEAD
) -> ResponseType:
    """
    Get index data for primitive stream only.
    """
    try:
        sql_driver = await get_sql_driver()

        primitive_tool = PrimitiveStreamTool(sql_driver)
        records = await primitive_tool.get_index(
=======
    use_cache: bool = Field(description="Whether to use cache (composed streams only)", default=False),
) -> ResponseType:
    """
    Get index data for composed stream only.
    """
    try:
        sql_driver = await get_sql_driver()
        
        composed_tool = ComposedStreamTool(sql_driver)
        records = await composed_tool.get_index(
>>>>>>> 2ca17663
            data_provider=data_provider,
            stream_id=stream_id,
            from_time=from_time,
            to_time=to_time,
            frozen_at=frozen_at,
            base_time=base_time,
<<<<<<< HEAD
        )

        result = {
            "success": True,
            "stream_type": "primitive",
=======
            use_cache=use_cache
        )
        
        result = {
            "success": True,
            "stream_type": "composed",
>>>>>>> 2ca17663
            "data_provider": data_provider,
            "stream_id": stream_id,
            "index_count": len(records),
            "index_data": records
        }
<<<<<<< HEAD

        return format_text_response(result)

    except Exception as e:
        logger.error(f"Error in get_stream_index: {e}")
        return format_error_response(f"Failed to get stream index: {str(e)}")

=======
        
        return format_text_response(result)
        
    except Exception as e:
        logger.error(f"Error in get_stream_index: {e}")
        return format_error_response(f"Failed to get stream index: {str(e)}")
    
>>>>>>> 2ca17663

async def main():
    # Parse command line arguments
    parser = argparse.ArgumentParser(description="PostgreSQL MCP Server")
    parser.add_argument("database_url", help="Database connection URL", nargs="?")
    parser.add_argument(
        "--access-mode",
        type=str,
        choices=[mode.value for mode in AccessMode],
        default=AccessMode.UNRESTRICTED.value,
        help="Set SQL access mode: unrestricted (unrestricted) or restricted (read-only with protections)",
    )
    parser.add_argument(
        "--transport",
        type=str,
        choices=["stdio", "sse"],
        default="stdio",
        help="Select MCP transport: stdio (default) or sse",
    )
    parser.add_argument(
        "--sse-host",
        type=str,
        default="localhost",
        help="Host to bind SSE server to (default: localhost)",
    )
    parser.add_argument(
        "--sse-port",
        type=int,
        default=8000,
        help="Port for SSE server (default: 8000)",
    )

    args = parser.parse_args()

    # Store the access mode in the global variable
    global current_access_mode
    current_access_mode = AccessMode(args.access_mode)

    # Add the query tool with a description appropriate to the access mode
    if current_access_mode == AccessMode.UNRESTRICTED:
        mcp.add_tool(execute_sql, description="Execute any SQL query")
    else:
        mcp.add_tool(execute_sql, description="Execute a read-only SQL query")

    logger.info(f"Starting PostgreSQL MCP Server in {current_access_mode.upper()} mode")

    # Get database URL from environment variable or command line
    database_url = os.environ.get("DATABASE_URI", args.database_url)

    if not database_url:
        raise ValueError(
            "Error: No database URL provided. Please specify via 'DATABASE_URI' environment variable or command-line argument.",
        )

    # Initialize database connection pool
    try:
        await db_connection.pool_connect(database_url)
        logger.info("Successfully connected to database and initialized connection pool")
    except Exception as e:
        logger.warning(
            f"Could not connect to database: {obfuscate_password(str(e))}",
        )
        logger.warning(
            "The MCP server will start but database operations will fail until a valid connection is established.",
        )

    # Set up proper shutdown handling
    try:
        loop = asyncio.get_running_loop()
        signals = (signal.SIGTERM, signal.SIGINT)
        for s in signals:
            loop.add_signal_handler(s, lambda s=s: asyncio.create_task(shutdown(s)))
    except NotImplementedError:
        # Windows doesn't support signals properly
        logger.warning("Signal handling not supported on Windows")
        pass

    # Run the server with the selected transport (always async)
    if args.transport == "stdio":
        await mcp.run_stdio_async()
    else:
        # Update FastMCP settings based on command line arguments
        mcp.settings.host = args.sse_host
        mcp.settings.port = args.sse_port
        await mcp.run_sse_async()


async def shutdown(sig=None):
    """Clean shutdown of the server."""
    global shutdown_in_progress

    if shutdown_in_progress:
        logger.warning("Forcing immediate exit")
        # Use sys.exit instead of os._exit to allow for proper cleanup
        sys.exit(1)

    shutdown_in_progress = True

    if sig:
        logger.info(f"Received exit signal {sig.name}")

    # Close database connections
    try:
        await db_connection.close()
        logger.info("Closed database connections")
    except Exception as e:
        logger.error(f"Error closing database connections: {e}")

    # Exit with appropriate status code
    sys.exit(128 + sig if sig is not None else 0)<|MERGE_RESOLUTION|>--- conflicted
+++ resolved
@@ -760,30 +760,14 @@
         logger.error(f"Error describing taxonomies: {e}")
         return format_error_response(f"Failed to describe stream taxonomies: {str(e)}")
 
-<<<<<<< HEAD
-@mcp.tool(description="Get index data for PRIMITIVE STREAM ONLY")
-async def get_primitive_stream_index(
-=======
 @mcp.tool(description="Get index data for COMPOSED STREAM ONLY")
 async def get_composed_stream_index(
->>>>>>> 2ca17663
     data_provider: str = Field(description="Stream deployer address (0x... format)"),
     stream_id: str = Field(description="Stream ID (starts with 'st')"),
     from_time: Optional[int] = Field(description="Start timestamp (inclusive)", default=None),
     to_time: Optional[int] = Field(description="End timestamp (inclusive)", default=None),
     frozen_at: Optional[int] = Field(description="Created-at cutoff for time-travel queries", default=None),
     base_time: Optional[int] = Field(description="Base timestamp for index calculations", default=None),
-<<<<<<< HEAD
-) -> ResponseType:
-    """
-    Get index data for primitive stream only.
-    """
-    try:
-        sql_driver = await get_sql_driver()
-
-        primitive_tool = PrimitiveStreamTool(sql_driver)
-        records = await primitive_tool.get_index(
-=======
     use_cache: bool = Field(description="Whether to use cache (composed streams only)", default=False),
 ) -> ResponseType:
     """
@@ -794,49 +778,70 @@
         
         composed_tool = ComposedStreamTool(sql_driver)
         records = await composed_tool.get_index(
->>>>>>> 2ca17663
             data_provider=data_provider,
             stream_id=stream_id,
             from_time=from_time,
             to_time=to_time,
             frozen_at=frozen_at,
             base_time=base_time,
-<<<<<<< HEAD
-        )
-
-        result = {
-            "success": True,
-            "stream_type": "primitive",
-=======
             use_cache=use_cache
         )
         
         result = {
             "success": True,
             "stream_type": "composed",
->>>>>>> 2ca17663
             "data_provider": data_provider,
             "stream_id": stream_id,
             "index_count": len(records),
             "index_data": records
         }
-<<<<<<< HEAD
-
+        
         return format_text_response(result)
-
+        
     except Exception as e:
         logger.error(f"Error in get_stream_index: {e}")
         return format_error_response(f"Failed to get stream index: {str(e)}")
-
-=======
-        
+    
+@mcp.tool(description="Get index data for PRIMITIVE STREAM ONLY")
+async def get_primitive_stream_index(
+    data_provider: str = Field(description="Stream deployer address (0x... format)"),
+    stream_id: str = Field(description="Stream ID (starts with 'st')"),
+    from_time: Optional[int] = Field(description="Start timestamp (inclusive)", default=None),
+    to_time: Optional[int] = Field(description="End timestamp (inclusive)", default=None),
+    frozen_at: Optional[int] = Field(description="Created-at cutoff for time-travel queries", default=None),
+    base_time: Optional[int] = Field(description="Base timestamp for index calculations", default=None),
+) -> ResponseType:
+    """
+    Get index data for primitive stream only.
+    """
+    try:
+        sql_driver = await get_sql_driver()
+
+        primitive_tool = PrimitiveStreamTool(sql_driver)
+        records = await primitive_tool.get_index(
+            data_provider=data_provider,
+            stream_id=stream_id,
+            from_time=from_time,
+            to_time=to_time,
+            frozen_at=frozen_at,
+            base_time=base_time,
+        )
+
+        result = {
+            "success": True,
+            "stream_type": "primitive",
+            "data_provider": data_provider,
+            "stream_id": stream_id,
+            "index_count": len(records),
+            "index_data": records
+        }
+
         return format_text_response(result)
-        
+
     except Exception as e:
         logger.error(f"Error in get_stream_index: {e}")
         return format_error_response(f"Failed to get stream index: {str(e)}")
-    
->>>>>>> 2ca17663
+
 
 async def main():
     # Parse command line arguments
